import os
import sys
import torch
import numpy             as np
import argparse
import matplotlib.pyplot as plt

from timeit import default_timer

sys.path.append(os.path.abspath(os.path.join('..', 'bindsnet')))
sys.path.append(os.path.abspath(os.path.join('..', 'bindsnet', 'network')))
sys.path.append(os.path.abspath(os.path.join('..', 'bindsnet', 'datasets')))

from datasets          import MNIST
from encoding          import get_poisson
from network           import Network, Monitor
from connections       import Connection, post_pre
from nodes             import AdaptiveLIFNodes, LIFNodes, Input

from evaluation        import *
from analysis.plotting import *


def get_square_weights(weights, n_sqrt):
	square_weights = torch.zeros_like(torch.Tensor(28 * n_sqrt, 28 * n_sqrt))
	for i in range(n_sqrt):
		for j in range(n_sqrt):
			if not i * n_sqrt + j < weights.size(1):
				break
			
			fltr = weights[:, i * n_sqrt + j].contiguous().view(28, 28)
			square_weights[i * 28 : (i + 1) * 28, (j % n_sqrt) * 28 : ((j % n_sqrt) + 1) * 28] = fltr
	
	return square_weights

def get_square_assignments(assignments, n_sqrt):
	square_assignments = -1 * torch.ones_like(torch.Tensor(n_sqrt, n_sqrt))
	for i in range(n_sqrt):
		for j in range(n_sqrt):
			if not i * n_sqrt + j < assignments.size(0):
				break
			
			assignment = assignments[i * n_sqrt + j]
			square_assignments[i : (i + 1), (j % n_sqrt) : ((j % n_sqrt) + 1)] = assignments[i * n_sqrt + j]
	
	return square_assignments

print()

parser = argparse.ArgumentParser()
parser.add_argument('--seed', type=int, default=0)
parser.add_argument('--n_neurons', type=int, default=100)
parser.add_argument('--n_train', type=int, default=60000)
parser.add_argument('--n_test', type=int, default=10000)
parser.add_argument('--excite', type=float, default=22.5)
parser.add_argument('--inhib', type=float, default=17.5)
parser.add_argument('--time', type=int, default=350)
parser.add_argument('--dt', type=int, default=1.0)
parser.add_argument('--intensity', type=float, default=1.0)
parser.add_argument('--progress_interval', type=int, default=10)
parser.add_argument('--update_interval', type=int, default=250)
parser.add_argument('--train', dest='train', action='store_true')
parser.add_argument('--test', dest='train', action='store_false')
parser.add_argument('--plot', dest='plot', action='store_true')
parser.add_argument('--no-plot', dest='plot', action='store_false')
parser.add_argument('--gpu', dest='gpu', action='store_true')
parser.add_argument('--no-gpu', dest='gpu', action='store_false')
parser.set_defaults(plot=False, gpu=False, train=True)

locals().update(vars(parser.parse_args()))

if gpu:
	torch.set_default_tensor_type('torch.cuda.FloatTensor')

if not train:
	update_interval = n_test

# Build network.
network = Network(dt=dt)

n_sqrt = int(np.ceil(np.sqrt(n_neurons)))
start_intensity = intensity

# Layers of neurons.
# Input layer.
input_layer = Input(n=784, traces=True, trace_tc=1 / 20)

# Excitatory layer.
exc_layer = AdaptiveLIFNodes(n=n_neurons, traces=True, rest=-65.0, reset=-65.0, threshold=-52.0, refractory=5,
                                    voltage_decay=1e-2, trace_tc=1 / 20, theta_plus=0.05, theta_decay=1e-7)

# Inhibitory layer.
inh_layer = LIFNodes(n=n_neurons, traces=False, rest=-60.0, reset=-45.0, threshold=-40.0,
                                 voltage_decay=1e-1, refractory=2, trace_tc=1 / 20)

# Connections between layers.
# Input -> excitatory.
input_exc_w = 0.3 * torch.rand(input_layer.n, exc_layer.n)
input_exc_conn = Connection(source=input_layer, target=exc_layer, w=input_exc_w, update_rule=post_pre, wmin=0.0, wmax=1.0)

# Excitatory -> inhibitory.
exc_inh_w = 22.5 * torch.diag(torch.ones(exc_layer.n))
exc_inh_conn = Connection(source=exc_layer, target=inh_layer, w=exc_inh_w, update_rule=None)

# Inhibitory -> excitatory.
inh_exc_w = -17.5 * (torch.ones(inh_layer.n, exc_layer.n) - torch.diag(torch.ones(inh_layer.n)))
inh_exc_conn = Connection(source=inh_layer, target=exc_layer, w=inh_exc_w, update_rule=None)

# Voltage recording for excitatory and inhibitory layers.
exc_voltage_monitor = Monitor(exc_layer, ['v'])
inh_voltage_monitor = Monitor(inh_layer, ['v'])

# Add all layers and connections to the network.
network.add_layer(input_layer, name='X')
network.add_layer(exc_layer, name='Ae')
network.add_layer(inh_layer, name='Ai')
network.add_connection(input_exc_conn, source='X', target='Ae')
network.add_connection(exc_inh_conn, source='Ae', target='Ai')
network.add_connection(inh_exc_conn, source='Ai', target='Ae')
network.add_monitor(exc_voltage_monitor, name='exc_voltage')
network.add_monitor(inh_voltage_monitor, name='inh_voltage')

# Load MNIST data.
images, labels = MNIST(path='../data').get_train()
images *= intensity
images /= 4  # Normalize and enforce minimum expected inter-spike interval.
images = images.view(images.size(0), -1)  # Flatten images to one dimension.

# Lazily encode data as Poisson spike trains.
data_loader = get_poisson(data=images, time=time)

# Record spikes during the simulation.
<<<<<<< HEAD
# spike_record = torch.zeros_like(torch.Tensor(update_interval, time, n_neurons))
=======
spike_record = torch.zeros_like(torch.Tensor(update_interval, time, n_neurons))
spike_record_full = torch.zeros_like(torch.Tensor(n_train, time, n_neurons))
>>>>>>> 5211c0ef

# Neuron assignments and spike proportions.
assignments = -torch.ones_like(torch.Tensor(n_neurons))
proportions = torch.zeros_like(torch.Tensor(n_neurons, 10))
rates = torch.zeros_like(torch.Tensor(n_neurons, 10))

# Sequence of accuracy estimates.
accuracy = {'all' : [], 'proportion' : []}

# Train the network.
print('Begin training.\n')
start = default_timer()

for i in range(n_train):    
	if i % progress_interval == 0:
		print('Progress: %d / %d (%.4f seconds)' % (i, n_train, default_timer() - start))
		start = default_timer()
	
# 	if i % update_interval == 0 and i > 0:
# 		# Get network predictions.
# 		all_activity_pred = all_activity(spike_record, assignments, 10)
# 		proportion_pred = proportion_weighting(spike_record, assignments, proportions, 10)
		
# 		# Compute network accuracy according to available classification strategies.
# 		accuracy['all'].append(100 * torch.sum(labels[i - update_interval:i].long() \
# 												== all_activity_pred) / update_interval)
# 		accuracy['proportion'].append(100 * torch.sum(labels[i - update_interval:i].long() \
# 														== proportion_pred) / update_interval)
		
# 		print('\nAll activity accuracy: %.2f (last), %.2f (average), %.2f (best)' \
# 						% (accuracy['all'][-1], np.mean(accuracy['all']), np.max(accuracy['all'])))
# 		print('Proportion weighting accuracy: %.2f (last), %.2f (average), %.2f (best)\n' \
# 						% (accuracy['proportion'][-1], np.mean(accuracy['proportion']),
# 						  np.max(accuracy['proportion'])))
		
# 		# Assign labels to excitatory layer neurons.
# 		assignments, proportions, rates = assign_labels(spike_record, labels[i - update_interval:i], 10, rates)
		
	# Get next input sample.
	sample = next(data_loader)
	inpts = {'X' : sample}
	
	# Run the network on the input.
	n_spikes = 0; n_retries = 0; intensity = start_intensity
	while n_spikes < 5 and n_retries < 3:
		spikes = network.run(inpts=inpts, time=time)
		n_spikes = spikes['Ae'].sum(); intensity += 1
		image = images[i] * intensity
		sample = next(get_poisson(image.view(1, -1), time=time))
	
	# Get voltage recording.
	exc_voltages = exc_voltage_monitor.get('v')
	inh_voltages = inh_voltage_monitor.get('v')
	
	network._reset()  # Reset state variables.
	network.connections[('X', 'Ae')].normalize()  # Normalize input -> excitatory weights
	
	# Record spikes.
	# spike_record[i % update_interval] = spikes['Ae']

	# Optionally plot various simulation information.
	if plot:
		inpt = inpts['X'].t()
		exc_spikes = spikes['Ae']; inh_spikes = spikes['Ai']
		input_exc_weights = network.connections[('X', 'Ae')].w
		square_weights = get_square_weights(input_exc_weights, n_sqrt)
<<<<<<< HEAD
		
		if gpu:
			voltages = {'Ae' : exc_voltages.cpu().numpy().T[:, 0:10], 'Ai' : inh_voltages.cpu().numpy().T[:, 0:10]}
		else:
			voltages = {'Ae' : exc_voltages.numpy().T[:, 0:10], 'Ai' : inh_voltages.numpy().T[:, 0:10]}
=======
		square_assignments = get_square_assignments(assignments, n_sqrt)
		voltages = {'Ae' : exc_voltages.numpy().T, 'Ai' : inh_voltages.numpy().T}
>>>>>>> 5211c0ef
		
		if i == 0:
			inpt_axes, inpt_ims = plot_input(images[i].view(28, 28), inpt, label=labels[i])
			spike_ims, spike_axes = plot_spikes({'Ae' : exc_spikes, 'Ai' : inh_spikes})
			weights_im = plot_weights(square_weights)
			assigns_im = plot_assignments(square_assignments)
			perf_ax = plot_performance(accuracy)
			voltage_ims, voltage_axes = plot_voltages(voltages)
			
		else:
			inpt_axes, inpt_ims = plot_input(images[i].view(28, 28), inpt, label=labels[i], axes=inpt_axes, ims=inpt_ims)
			spike_ims, spike_axes = plot_spikes({'Ae' : exc_spikes, 'Ai' : inh_spikes}, ims=spike_ims, axes=spike_axes)
			weights_im = plot_weights(square_weights, im=weights_im)
			assigns_im = plot_assignments(square_assignments, im=assigns_im)
			perf_ax = plot_performance(accuracy, ax=perf_ax)
			voltage_ims, voltage_axes = plot_voltages(voltages, ims=voltage_ims, axes=voltage_axes)
		
		plt.pause(1e-8)

print('Progress: %d / %d (%.4f seconds)\n' % (n_train, n_train, default_timer() - start))
print('Training complete.\n')<|MERGE_RESOLUTION|>--- conflicted
+++ resolved
@@ -130,12 +130,8 @@
 data_loader = get_poisson(data=images, time=time)
 
 # Record spikes during the simulation.
-<<<<<<< HEAD
-# spike_record = torch.zeros_like(torch.Tensor(update_interval, time, n_neurons))
-=======
 spike_record = torch.zeros_like(torch.Tensor(update_interval, time, n_neurons))
 spike_record_full = torch.zeros_like(torch.Tensor(n_train, time, n_neurons))
->>>>>>> 5211c0ef
 
 # Neuron assignments and spike proportions.
 assignments = -torch.ones_like(torch.Tensor(n_neurons))
@@ -154,25 +150,25 @@
 		print('Progress: %d / %d (%.4f seconds)' % (i, n_train, default_timer() - start))
 		start = default_timer()
 	
-# 	if i % update_interval == 0 and i > 0:
-# 		# Get network predictions.
-# 		all_activity_pred = all_activity(spike_record, assignments, 10)
-# 		proportion_pred = proportion_weighting(spike_record, assignments, proportions, 10)
-		
-# 		# Compute network accuracy according to available classification strategies.
-# 		accuracy['all'].append(100 * torch.sum(labels[i - update_interval:i].long() \
-# 												== all_activity_pred) / update_interval)
-# 		accuracy['proportion'].append(100 * torch.sum(labels[i - update_interval:i].long() \
-# 														== proportion_pred) / update_interval)
-		
-# 		print('\nAll activity accuracy: %.2f (last), %.2f (average), %.2f (best)' \
-# 						% (accuracy['all'][-1], np.mean(accuracy['all']), np.max(accuracy['all'])))
-# 		print('Proportion weighting accuracy: %.2f (last), %.2f (average), %.2f (best)\n' \
-# 						% (accuracy['proportion'][-1], np.mean(accuracy['proportion']),
-# 						  np.max(accuracy['proportion'])))
-		
-# 		# Assign labels to excitatory layer neurons.
-# 		assignments, proportions, rates = assign_labels(spike_record, labels[i - update_interval:i], 10, rates)
+ 	if i % update_interval == 0 and i > 0:
+ 		# Get network predictions.
+ 		all_activity_pred = all_activity(spike_record, assignments, 10)
+ 		proportion_pred = proportion_weighting(spike_record, assignments, proportions, 10)
+		
+ 		# Compute network accuracy according to available classification strategies.
+ 		accuracy['all'].append(100 * torch.sum(labels[i - update_interval:i].long() \
+ 												== all_activity_pred) / update_interval)
+ 		accuracy['proportion'].append(100 * torch.sum(labels[i - update_interval:i].long() \
+ 														== proportion_pred) / update_interval)
+		
+ 		print('\nAll activity accuracy: %.2f (last), %.2f (average), %.2f (best)' \
+ 						% (accuracy['all'][-1], np.mean(accuracy['all']), np.max(accuracy['all'])))
+ 		print('Proportion weighting accuracy: %.2f (last), %.2f (average), %.2f (best)\n' \
+ 						% (accuracy['proportion'][-1], np.mean(accuracy['proportion']),
+ 						  np.max(accuracy['proportion'])))
+		
+ 		# Assign labels to excitatory layer neurons.
+ 		assignments, proportions, rates = assign_labels(spike_record, labels[i - update_interval:i], 10, rates)
 		
 	# Get next input sample.
 	sample = next(data_loader)
@@ -202,16 +198,8 @@
 		exc_spikes = spikes['Ae']; inh_spikes = spikes['Ai']
 		input_exc_weights = network.connections[('X', 'Ae')].w
 		square_weights = get_square_weights(input_exc_weights, n_sqrt)
-<<<<<<< HEAD
-		
-		if gpu:
-			voltages = {'Ae' : exc_voltages.cpu().numpy().T[:, 0:10], 'Ai' : inh_voltages.cpu().numpy().T[:, 0:10]}
-		else:
-			voltages = {'Ae' : exc_voltages.numpy().T[:, 0:10], 'Ai' : inh_voltages.numpy().T[:, 0:10]}
-=======
 		square_assignments = get_square_assignments(assignments, n_sqrt)
 		voltages = {'Ae' : exc_voltages.numpy().T, 'Ai' : inh_voltages.numpy().T}
->>>>>>> 5211c0ef
 		
 		if i == 0:
 			inpt_axes, inpt_ims = plot_input(images[i].view(28, 28), inpt, label=labels[i])
